--- conflicted
+++ resolved
@@ -1,10 +1,4 @@
-<<<<<<< HEAD
 # from . import res_partner
 # from . import pms_checkin_partner
 from . import pms_property
-=======
-from . import res_partner
-from . import pms_checkin_partner
-from . import pms_property
-from . import pms_log_institution_traveller_report
->>>>>>> 875b58bb
+from . import pms_log_institution_traveller_report