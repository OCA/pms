--- conflicted
+++ resolved
@@ -30,11 +30,8 @@
         "data/queue_job_function_data.xml",
         "security/ir.model.access.csv",
         "views/pms_property_views.xml",
-<<<<<<< HEAD
-=======
         "views/res_partner_views.xml",
         "views/pms_log_institution_traveller_report_views.xml",
->>>>>>> 875b58bb
         "wizards/traveller_report.xml",
     ],
     "installable": True,
