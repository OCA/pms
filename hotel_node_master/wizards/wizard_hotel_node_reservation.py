# Copyright 2018  Pablo Q. Barriuso
# Copyright 2018  Alexandre Díaz
# Copyright 2018  Dario Lodeiros
# License AGPL-3.0 or later (http://www.gnu.org/licenses/agpl).
import logging
import urllib.error
import odoorpc.odoo
from datetime import timedelta
from odoo import models, fields, api, _
from odoo.exceptions import ValidationError, UserError
from odoo.tools import (
    DEFAULT_SERVER_DATE_FORMAT)

_logger = logging.getLogger(__name__)


class HotelNodeReservationWizard(models.TransientModel):
    # TODO Rename to node.engine.reservation.wizard
    _name = "hotel.node.reservation.wizard"
    _description = "Hotel Node Reservation Wizard"

    @api.model
    def _default_node_id(self):
        return self._context.get('node_id') or None

    @api.model
    def _default_checkin(self):
        today = fields.Date.context_today(self.with_context())
        return fields.Date.from_string(today).strftime(DEFAULT_SERVER_DATE_FORMAT)

    @api.model
    def _default_checkout(self):
        today = fields.Date.context_today(self.with_context())
        return (fields.Date.from_string(today) + timedelta(days=1)).strftime(DEFAULT_SERVER_DATE_FORMAT)

    node_id = fields.Many2one('project.project', 'Hotel', required=True, default=_default_node_id)
    partner_id = fields.Many2one('res.partner', string="Customer", required=True)
    room_type_wizard_ids = fields.One2many('node.room.type.wizard', 'node_reservation_wizard_id',
                                           string="Room Types")
    price_total = fields.Float(string='Total Price', compute='_compute_price_total', store=True)

    # FIXED @constrains parameter 'room_type_wizard_ids.room_qty' is not a field name
    # @api.constrains('room_type_wizard_ids')
    # def _check_room_type_wizard_total_qty(self):
    #     for rec in self:
    #         total_qty = 0
    #         for rec_room_type in rec.room_type_wizard_ids:
    #             total_qty += rec_room_type.room_qty
    #
    #         if total_qty == 0:
    #             msg = _("It is not possible to create the reservation.") + " " + \
    #                   _("Maybe you forgot adding the quantity to at least one type of room?.")
    #             raise ValidationError(msg)

    @api.depends('room_type_wizard_ids.price_total')
    def _compute_price_total(self):
        for rec in self:
            _logger.info('_compute_price_total for wizard %s', rec.id)
            rec.price_total = 0.0
            for rec_room_type in rec.room_type_wizard_ids:
                rec.price_total += rec_room_type.price_total

    @api.onchange('node_id')
    def _onchange_node_id(self):
        if self.node_id:
            _logger.info('_onchange_node_id(self): %s', self)
            # TODO Save your credentials (session)
            _logger.info('_compute_room_types for node %s', self.node_id)
            cmds = self.node_id.room_type_ids.mapped(lambda room_type_id: (0, False, {
                'node_id': self.node_id.id,
                'room_type_id': room_type_id.id,
                'checkin': self._default_checkin(),
                'checkout': self._default_checkout(),
            }))
            self.room_type_wizard_ids = cmds

    @api.model
    def create(self, vals):
        # TODO review node.room.type.wizard @api.constrains('room_qty')
        from pprint import pprint
        try:
            node = self.env["project.project"].browse(vals['node_id'])

            noderpc = odoorpc.ODOO(node.odoo_host, node.odoo_protocol, node.odoo_port)
            noderpc.login(node.odoo_db, node.odoo_user, node.odoo_password)

            # prepare required fields for hotel.folio
            remote_vals = {}
            partner = self.env["res.partner"].browse(vals['partner_id'])
            remote_partner_id = noderpc.env['res.partner'].search([('email', '=', partner.email)]).pop()
            # TODO create partner if does not exist in remote node
            remote_vals.update({
                'partner_id': remote_partner_id,
            })

            # prepare hotel.folio.room_lines
            room_lines = []
<<<<<<< HEAD
            for cmds in vals['room_type_wizard_ids']:
                # cmds is a list of triples: [0, 'virtual_1008', {'checkin': '2018-11-05', ...
                room_type_wizard_values = cmds[2]
                remote_room_type_id = self.env['hotel.node.room.type'].search([
                    ('id', '=', room_type_wizard_values['room_type_id'])
                ]).remote_room_type_id
                # prepare room_lines a number of times `room_qty` times
                for room in range(room_type_wizard_values['room_qty']):
                    # prepare hotel.reservation.reservation_line_ids
                    reservation_line_cmds = []
                    for room_type_line_cmds in room_type_wizard_values['room_type_line_ids']:
                        reservation_line = room_type_line_cmds[2]
                        reservation_line_cmds.append((0, False, {
                            'date': reservation_line['date'],
                            'price': reservation_line['price'],
                        }))
                    # add discount ¿?
=======
            for rec in self.room_type_wizard_ids:
                for x in range(rec.room_qty):
                    # vals_reservation_lines = {
                    #     'partner_id': remote_partner_id,
                    #     'room_type_id': rec.room_type_id.remote_room_type_id,
                    # }
                    # add discount
                    # reservation_line_ids = noderpc.env['hotel.reservation'].prepare_reservation_lines(
                    #     rec.checkin,
                    #     (fields.Date.from_string(rec.checkout) - fields.Date.from_string(rec.checkin)).days,
                    #     vals_reservation_lines
                    # )  # [[5, 0, 0], ¿?
>>>>>>> 90a024a0
                    room_lines.append((0, False, {
                        'room_type_id': remote_room_type_id,
                        'checkin': room_type_wizard_values['checkin'],
                        'checkout': room_type_wizard_values['checkout'],
                        'reservation_line_ids': reservation_line_cmds,
                    }))
            remote_vals.update({'room_lines': room_lines})

            pprint(remote_vals)
            # if total_qty == 0:
            #     msg = _("It is not possible to create the reservation.") + " " + \
            #           _("Maybe you forgot adding the quantity to at least one type of room?.")
            #     raise ValidationError(msg)
            folio_id = noderpc.env['hotel.folio'].create(remote_vals)
            _logger.info('User #%s created a remote hotel.folio with ID: [%s]',
                         self._context.get('uid'), folio_id)

            noderpc.logout()

        except (odoorpc.error.RPCError, odoorpc.error.InternalError, urllib.error.URLError) as err:
            _logger.error(err)
            raise ValidationError(err)
        else:
            return super().create(vals)

    @api.multi
    def create_node_reservation(self):
        _logger.info('# TODO: return a wizard and preview the reservation')
        # self.ensure_one()
        # # NOTE This function is executed __after__ create(self, vals) where _compute_restrictions are executed again
        # try:
        #     noderpc = odoorpc.ODOO(self.node_id.odoo_host, self.node_id.odoo_protocol, self.node_id.odoo_port)
        #     noderpc.login(self.node_id.odoo_db, self.node_id.odoo_user, self.node_id.odoo_password)
        #
        #     # prepare required fields for hotel folio
        #     remote_partner_id = noderpc.env['res.partner'].search([('email', '=', self.partner_id.email)]).pop()
        #     vals = {
        #         'partner_id': remote_partner_id,
        #     }
        #     # prepare hotel folio room_lines
        #     room_lines = []
        #     for rec in self.room_type_wizard_ids:
        #         for x in range(rec.room_qty):
        #             # prepare hotel reservation lines with details by day
        #             reservation_line_cmds = rec.room_type_line_ids.mapped(lambda reservation_line: (0, False, {
        #                 'date': reservation_line.date,
        #                 'price': reservation_line.price,
        #             }))
        #             # add discount
        #             room_lines.append((0, False, {
        #                 'room_type_id': rec.room_type_id.remote_room_type_id,
        #                 'checkin': rec.checkin,
        #                 'checkout': rec.checkout,
        #                 'reservation_line_ids': reservation_line_cmds,
        #             }))
        #     vals.update({'room_lines': room_lines})
        #
        #     from pprint import pprint
        #     pprint(vals)
        #
        #     folio_id = noderpc.env['hotel.folio'].create(vals)
        #     _logger.info('User #%s created a hotel.folio with ID: [%s]',
        #                  self._context.get('uid'), folio_id)
        #
        #     noderpc.logout()
        # except (odoorpc.error.RPCError, odoorpc.error.InternalError, urllib.error.URLError) as err:
        #     raise ValidationError(err)

    @api.multi
    def _open_wizard_action_search(self):
        self.ensure_one()
        return {
            'type': 'ir.actions.act_window',
            'res_model': self._name,
            'res_id': self.id,
            'view_type': 'form',
            'view_mode': 'form',
            'target': 'new',
        }


class NodeRoomTypeWizard(models.TransientModel):
    _name = "node.room.type.wizard"
    _description = "Node Room Type Wizard"

    @api.model
    def _default_node_id(self):
        return self._context.get('node_id') or None

    @api.model
    def _default_checkin(self):
        today = fields.Date.context_today(self.with_context())
        return fields.Date.from_string(today).strftime(DEFAULT_SERVER_DATE_FORMAT)

    @api.model
    def _default_checkout(self):
        today = fields.Date.context_today(self.with_context())
        return (fields.Date.from_string(today) + timedelta(days=1)).strftime(DEFAULT_SERVER_DATE_FORMAT)

    node_reservation_wizard_id = fields.Many2one('hotel.node.reservation.wizard',
                                                 ondelete = 'cascade', required = True)
    node_id = fields.Many2one('project.project', 'Hotel', default=_default_node_id, required=True)

    room_type_id = fields.Many2one('hotel.node.room.type', 'Rooms Type')
    room_type_availability = fields.Integer('Availability', compute="_compute_restrictions", readonly=True, store=True)
    room_qty = fields.Integer('Quantity', default=0)
    room_type_line_ids = fields.One2many('node.room.type.line.wizard', 'node_room_type_line_wizard_id',
                                         string="Room type detail per day")

    checkin = fields.Date('Check In', default=_default_checkin, required=True)
    checkout = fields.Date('Check Out', default=_default_checkout, required=True)
    nights = fields.Integer('Nights', compute='_compute_nights', readonly=True)

    min_stay = fields.Integer('Min. Days', compute="_compute_restrictions", readonly=True, store=True)
    price_unit = fields.Float(string='Room Price', compute="_compute_restrictions", readonly=True, store=True)
    discount = fields.Float(string='Discount (%)', default=0.0)
    price_total = fields.Float(string='Total Price', compute='_compute_price_total', readonly=True, store=True)

    @api.constrains('room_qty')
    def _check_room_qty(self):
        # At least one model cache has been invalidated, signaling through the database.
        for rec in self:
            if (rec.room_type_availability < rec.room_qty) or (rec.room_qty > 0 and rec.nights < rec.min_stay):
                msg = _("At least one room type has not availability or does not meet restrictions.") + " " + \
                      _("Please, review room type %s between %s and %s.") % (rec.room_type_id.name, rec.checkin, rec.checkout)
                _logger.warning(msg)
                raise ValidationError(msg)

    @api.depends('room_qty', 'price_unit', 'discount')
    def _compute_price_total(self):
        for rec in self:
            _logger.info('_compute_price_total for room type %s', rec.room_type_id)
            rec.price_total = (rec.room_qty * rec.price_unit) * (1.0 - rec.discount * 0.01)

    @api.depends('checkin', 'checkout')
    def _compute_nights(self):
        for rec in self:
            rec.nights = (fields.Date.from_string(rec.checkout) - fields.Date.from_string(rec.checkin)).days

    @api.depends('checkin', 'checkout')
    def _compute_restrictions(self):
        for rec in self:
            if rec.checkin and rec.checkout:
                try:
                    # TODO Load your credentials (session) ... should be faster?
                    noderpc = odoorpc.ODOO(rec.node_id.odoo_host, rec.node_id.odoo_protocol, rec.node_id.odoo_port)
                    noderpc.login(rec.node_id.odoo_db, rec.node_id.odoo_user, rec.node_id.odoo_password)

                    _logger.info('_compute_restrictions [availability] for room type %s', rec.room_type_id)
                    rec.room_type_availability = noderpc.env['hotel.room.type'].get_room_type_availability(
                            rec.checkin,
                            rec.checkout,
                            rec.room_type_id.remote_room_type_id)

                    _logger.info('_compute_restrictions [price_unit] for room type %s', rec.room_type_id)
                    rec.room_type_line_ids = noderpc.env['hotel.room.type'].get_room_type_price_unit(
                            rec.checkin,
                            rec.checkout,
                            rec.room_type_id.remote_room_type_id)
                    # cmds = []
                    # for x in range(rec.nights):
                    #     cmds.append((0, False, {
                    #         'date': (fields.Date.from_string(rec.checkin) + timedelta(days=x)).strftime(
                    #             DEFAULT_SERVER_DATE_FORMAT),
                    #         'price': 11.50,
                    #     }))
                    # from pprint import pprint
                    # pprint(cmds)
                    # rec.room_type_line_ids = cmds
                    rec.price_unit = sum(rec.room_type_line_ids.mapped('price'))

                    _logger.info('_compute_restrictions [min days] for room type %s', rec.room_type_id)
                    rec.min_stay = noderpc.env['hotel.room.type'].get_room_type_restrictions(
                        rec.checkin,
                        rec.checkout,
                        rec.room_type_id.remote_room_type_id)

                    noderpc.logout()
                except (odoorpc.error.RPCError, odoorpc.error.InternalError, urllib.error.URLError) as err:
                    raise ValidationError(err)

    @api.onchange('room_qty')
    def _onchange_room_qty(self):
        if self.room_type_availability < self.room_qty:
            msg = _("Please, review room type %s between %s and %s.") % (self.room_type_id.name, self.checkin, self.checkout)
            return {
                'warning': {
                    'title': 'Warning: Invalid room quantity',
                    'message': msg,
                }
            }

    @api.onchange('checkin', 'checkout')
    def _onchange_dates(self):
        _logger.info('_onchange_dates for room type: %s', self.room_type_id)
        if not self.checkin:
            self.checkin = self._default_checkin()
        if not self.checkout:
            self.checkout = self._default_checkout()

        if fields.Date.from_string(self.checkin) >= fields.Date.from_string(self.checkout):
            self.checkout = (fields.Date.from_string(self.checkin) + timedelta(days=1)).strftime(
                DEFAULT_SERVER_DATE_FORMAT)


class NodeRoomTypeLineWizard(models.TransientModel):
    _name = "node.room.type.line.wizard"
    _description = "Node Room Type Detail per Day Wizard"

    node_room_type_line_wizard_id = fields.Many2one('node.room.type.wizard',
                                                    ondelete='cascade', required=True)
    date = fields.Date('Date')
    price = fields.Float('Price')


class NodeSearchWizard(models.TransientModel):
    _name = "node.search.wizard"
    _description = "Node Search Wizard"

    @api.model
    def _default_node_id(self):
        return self._context.get('node_id') or None

    node_id = fields.Many2one('project.project', 'Hotel', default=_default_node_id)
    node_folio_wizard_id = fields.Many2one('node.folio.wizard')
    folio = fields.Char('Folio Number')
    partner_id = fields.Many2one('res.partner', string="Customer")
    email = fields.Char('E-mail', related='partner_id.email')
    checkin = fields.Date('Check In')
    checkout = fields.Date('Check Out')

    @api.multi
    def search_node_reservation(self):
        self.ensure_one()
        try:
            noderpc = odoorpc.ODOO(self.node_id.odoo_host, self.node_id.odoo_protocol, self.node_id.odoo_port)
            noderpc.login(self.node_id.odoo_db, self.node_id.odoo_user, self.node_id.odoo_password)

            domain = []
            if self.folio:
                domain.append(('name', '=', 'F/' + self.folio))
            if self.partner_id:
                domain.append(('email', '=', self.email))
            if self.checkin:
                domain.append(('checkin', '=', self.checkin))

            folio_ids = noderpc.env['hotel.folio'].search(domain)

            if not folio_ids:
                raise UserError(_("No reservations found for [%s].") % domain)

            noderpc.logout()

            if len(folio_ids) > 1:
                # TODO Need to manage more than one folio
                return self._open_wizard_action_select(folio_ids)

            return self._open_wizard_action_edit(folio_ids.pop())

        except (odoorpc.error.RPCError, odoorpc.error.InternalError, urllib.error.URLError) as err:
            raise ValidationError(err)

    @api.multi
    def _open_wizard_action_select(self, folio_ids):
        self.ensure_one()
        return {
            'name': _('Hotel Reservation Wizard Select'),
            'type': 'ir.actions.act_window',
            'res_model': 'node.folio.wizard',
            'view_id': self.env.ref('hotel_node_master.hotel_node_reservation_wizard_view_tree', False).id,
            'view_type': 'tree',
            'view_mode': 'tree',
        }

    @api.multi
    def _open_wizard_action_edit(self, folio_id):
        self.ensure_one()
        return {
            'name': _('Hotel Reservation Wizard Edit'),
            'type': 'ir.actions.act_window',
            'res_model': 'node.folio.wizard',
            'view_id': self.env.ref('hotel_node_master.hotel_node_reservation_wizard_view_edit_form', False).id,
            'view_type': 'form',
            'view_mode': 'form',
            'target': 'new',
            'context': {'folio_id': folio_id},
        }


class NodeFolioWizard(models.TransientModel):
    _name = 'node.folio.wizard'

    @api.model
    def _default_node_id(self):
        return self._context.get('node_id') or None

    @api.model
    def _default_folio_id(self):
        return self._context.get('folio_id') or None

    node_id = fields.Many2one('project.project', 'Hotel', required=True, default=_default_node_id)
    folio_id = fields.Integer(required=True, default=_default_folio_id)
    folio_name = fields.Char('Folio Number', readonly=True)
    partner_id = fields.Many2one('res.partner', string="Customer", required=True)
    internal_comment = fields.Text(string='Internal Folio Notes')
    # For being used directly in the Folio views
    email = fields.Char('E-mail', related='partner_id.email')
    room_lines_wizard_ids = fields.One2many('node.reservation.wizard', 'node_folio_wizard_id')
    price_total = fields.Float(string='Total Price')

    @api.onchange('node_id')
    def _onchange_node_id(self):
        self.ensure_one()
        _logger.info('_onchange_node_id(self): %s', self)

        noderpc = odoorpc.ODOO(self.node_id.odoo_host, self.node_id.odoo_protocol, self.node_id.odoo_port)
        noderpc.login(self.node_id.odoo_db, self.node_id.odoo_user, self.node_id.odoo_password)

        folio = noderpc.env['hotel.folio'].browse(self.folio_id)

        self.folio_name = folio.name
        self.partner_id = self.env['res.partner'].search([('email', '=', folio.partner_id.email)])
        self.internal_comment = folio.internal_comment
        self.price_total = folio.amount_total

        cmds = []
        for reservation in folio.room_lines:
            cmds.append((0, False, {
                'node_folio_wizard_id': self.id,
                'room_type_id': self.env['hotel.node.room.type'].search([
                    ('node_id', '=', self.node_id.id),
                    ('remote_room_type_id', '=', reservation.room_type_id.id),
                    ]).id,
                'adults': reservation.adults,
                'children': reservation.children,
                'checkin': reservation.checkin,
                'checkout': reservation.checkout,
                'nights': reservation.nights,
                'state': reservation.state,
                'price_total': reservation.price_total,
            }))

        self.room_lines_wizard_ids = cmds

    @api.multi
    def update_node_reservation(self):
        self.ensure_one()
        try:
            raise UserError(_("Function under development."))
        except (odoorpc.error.RPCError, odoorpc.error.InternalError, urllib.error.URLError) as err:
            raise ValidationError(err)


class NodeReservationWizard(models.TransientModel):
    _name = 'node.reservation.wizard'

    node_folio_wizard_id = fields.Many2one('node.folio.wizard')
    room_type_id = fields.Many2one('hotel.node.room.type', 'Rooms Type')
    room_type_name = fields.Char('Name', related='room_type_id.name')
    checkin = fields.Date('Check In', required=True)
    checkout = fields.Date('Check Out', required=True)
    nights = fields.Integer('Nights', compute="_compute_nights", readonly=True)

    adults = fields.Integer('Adults', size=64, default=1)
    children = fields.Integer('Children', size=64)

    state = fields.Selection([('draft', 'Pre-reservation'), ('confirm', 'Pending Entry'),
                              ('booking', 'On Board'), ('done', 'Out'),
                              ('cancelled', 'Cancelled')], 'State')
    price_total = fields.Float(string='Total Price', readonly=True)

    @api.depends('checkin', 'checkout')
    def _compute_nights(self):
        for rec in self:
            rec.nights = (fields.Date.from_string(rec.checkout) - fields.Date.from_string(rec.checkin)).days<|MERGE_RESOLUTION|>--- conflicted
+++ resolved
@@ -95,7 +95,6 @@
 
             # prepare hotel.folio.room_lines
             room_lines = []
-<<<<<<< HEAD
             for cmds in vals['room_type_wizard_ids']:
                 # cmds is a list of triples: [0, 'virtual_1008', {'checkin': '2018-11-05', ...
                 room_type_wizard_values = cmds[2]
@@ -113,20 +112,6 @@
                             'price': reservation_line['price'],
                         }))
                     # add discount ¿?
-=======
-            for rec in self.room_type_wizard_ids:
-                for x in range(rec.room_qty):
-                    # vals_reservation_lines = {
-                    #     'partner_id': remote_partner_id,
-                    #     'room_type_id': rec.room_type_id.remote_room_type_id,
-                    # }
-                    # add discount
-                    # reservation_line_ids = noderpc.env['hotel.reservation'].prepare_reservation_lines(
-                    #     rec.checkin,
-                    #     (fields.Date.from_string(rec.checkout) - fields.Date.from_string(rec.checkin)).days,
-                    #     vals_reservation_lines
-                    # )  # [[5, 0, 0], ¿?
->>>>>>> 90a024a0
                     room_lines.append((0, False, {
                         'room_type_id': remote_room_type_id,
                         'checkin': room_type_wizard_values['checkin'],
