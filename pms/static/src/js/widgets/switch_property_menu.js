--- conflicted
+++ resolved
@@ -58,7 +58,6 @@
                 });
             this.user_pms_properties =
                 session.user_pms_properties.allowed_pms_properties;
-<<<<<<< HEAD
 
             // Clean not allowed company
             var display_properties = [];
@@ -92,11 +91,6 @@
                 this.user_pms_properties.unshift([0, _t("All propertys")]);
             }
 
-=======
-            this.user_pms_properties.sort(function (a, b) {
-                return a[1] > b[1] ? 1 : a[1] < b[1] ? -1 : 0;
-            });
->>>>>>> 6a4832d8
             this.current_pms_property = this.allowed_pms_property_ids[0];
             this.current_pms_property_name = _.find(
                 session.user_pms_properties.allowed_pms_properties,
@@ -104,7 +98,6 @@
                     return pms_property[0] === self.current_pms_property;
                 }
             )[1];
-            // this.alowed_properties = alowed_properties.toString();
 
             return this._super.apply(this, arguments);
         },
