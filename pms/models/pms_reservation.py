--- conflicted
+++ resolved
@@ -610,7 +610,6 @@
                 # TODO: Warning change de pricelist?
                 reservation.pricelist_id = pricelist_id
 
-<<<<<<< HEAD
     @api.depends("adults")
     def _compute_checkin_partner_ids(self):
         for reservation in self:
@@ -764,8 +763,7 @@
         today = fields.Date.context_today(self)
 
         return [("checkout", searching_for_true, today)]
-=======
->>>>>>> 23fa6d96
+
     @api.depends("agency_id")
     def _compute_commission_percent(self):
         for reservation in self:
