--- conflicted
+++ resolved
@@ -25,8 +25,5 @@
 from . import test_pms_checkin_partner
 from . import test_pms_sale_channel
 from . import test_pms_folio
-<<<<<<< HEAD
 from . import test_pms_room_type_availability_rules
-=======
-from . import test_pms_room_type
->>>>>>> cc2f26eb
+from . import test_pms_room_type