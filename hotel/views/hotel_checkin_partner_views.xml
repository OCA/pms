<?xml version="1.0"?>
<odoo>

    <act_window
        id="action_checkin_partner"
        name="Action checkin"
        res_model="hotel.checkin.partner"
        view_mode="tree,form" />
        
    <menuitem
        id="menu_hotel_checkin_partner"
        name="Checkins"
        parent="hotel.hotel_reports_menu"
        sequence="25"
        action="action_checkin_partner" />

    <record id="hotel_checkin_partner_view_form" model="ir.ui.view">
        <field name="name">Checkin Form</field>
        <field name="model">hotel.checkin.partner</field>
        <field name="arch" type="xml">
            <form create="false">
                <sheet>
                    <group name="group_top">
                        <group name="group_left">
                            <field name="partner_id" required="True"/>
                            <field name="enter_date"/>
                            <field name="exit_date"/>
                        </group>
                        <group name="group_left">
                            <field name="reservation_id"/>
                        </group>
                    </group>
                </sheet>
            </form>
        </field>
    </record>

    <record id="hotel_checkin_partner_reservation_view_tree" model="ir.ui.view">
        <field name="name">hotel.checkin.partner.reservation.view.tree</field>
        <field name="model">hotel.checkin.partner</field>
        <field name="priority">20</field>
        <field name="arch" type="xml">
            <tree editable="bottom" create="1"
                    decoration-danger="state == 'draft'"
                    decoration-muted="state == 'cancelled' or state =='done'"
                    decoration-success="state == 'booking'">
                <button type="object" class="oe_stat_button"
                    icon="fa fa-2x fa-check-circle"
                    name="action_on_board"
                    attrs="{'invisible':[('state','not in', ['draft'])]}"
                    help="Get in" 
                />
                <field name="partner_id" required="True"/>
                <field name="mobile"/>
                <field name="email"/>
                <field name="enter_date"/>
                <field name="exit_date"/>
                <field name="reservation_id" invisible="1"/>
                <field name="folio_id" force_save="1" invisible="1"/>
                <field name="state"/>
            </tree>
        </field>
    </record>

    <record id="hotel_checkin_partner_view_tree" model="ir.ui.view">
        <field name="name">hotel.checkin.partner.view.tree</field>
        <field name="model">hotel.checkin.partner</field>
        <field name="priority">10</field>
        <field name="arch" type="xml">
            <tree create="false"
                    decoration-danger="state == 'draft'"
                    decoration-muted="state == 'cancelled' or state =='done'"
                    decoration-success="state == 'booking'">
                <button type="object" class="oe_stat_button"
                    icon="fa fa-2x fa-check-circle"
                    name="action_on_board"
                    attrs="{'invisible':[('state','not in', ['draft'])]}"
                    help="Get in" 
                />
                <field name="partner_id" required="True"/>
                <field name="mobile"/>
                <field name="email"/>
<<<<<<< HEAD
=======
                <field name="gender"/>
>>>>>>> e450035e0b84d7d76516b09459a3c5507a7b79f9
                <field name="enter_date"/>
                <field name="exit_date"/>
                <field name="reservation_id"/>
                <field name="folio_id" force_save="1" invisible="1"/>
                <field name="state"/>
            </tree>
        </field>
    </record>

    <record model="ir.ui.view" id="hotel_checkin_partner_view_search">
        <field name="name">hotel.checkin.partner.search</field>
        <field name="model">hotel.checkin.partner</field>
        <field name="arch" type="xml">
            <search string="Checkin Detail">
                <field name="partner_id" />
                <field name="reservation_id" />
                <filter string="On Board"
                            domain="[('state','in',['booking'])]"
                            help="Current Booking" />
                <filter string="To enter"
                            domain="[('state', '=', 'draft')]"
                             />
                <filter string="Out"
                            domain="[('state', '=', 'done')]"
                             />
                <filter string="Checkins Tomorrow" name="enter_tomorrow"
                        domain="[('enter_date', '=', (context_today()+datetime.timedelta(days=1)).strftime('%Y-%m-%d')),
                        ('state', '=', 'confirm')]"
                        help="Show all checkins for enter tomorrow"/>             
                <filter string="Checkins to 7 days" name="next_res_week"
                        domain="[('enter_date', '&lt;', (context_today()+datetime.timedelta(days=7)).strftime('%Y-%m-%d')),
                        ('state', '=', 'confirm')]"
                        help="Show all reservations for which date enter is before than 7 days"/>
                <filter string="On Board Tomorrow" name="next_res_2week"
                        domain="[('enter_date', '&lt;', (context_today()+datetime.timedelta(days=14)).strftime('%Y-%m-%d')),
                        ('state', 'in', ['confirm','booking'])]"
                        help="Show all checkins for Tomorrow"/>
                <group expand="0" string="Group By">
                    <filter string="Create by Month" name="create_date_by_month"
                                context="{'group_by':'create_date', 'default_order': 'create_date asc'}"/>
                    <filter string="Create by Week" name="create_date_by_week"
                            context="{'group_by':'create_date:week', 'default_order': 'create_date'}"/>
                    <filter string="Create by Day" name="create_date_by_week"
                            context="{'group_by':'create_date:day', 'default_order': 'create_date'}"/>
                    <separator/>
                    <filter string="Checkin by Month" name="checkin_by_month"
                                context="{'group_by':'checkin', 'default_order': 'checkin asc'}"/>
                    <filter string="Checkin by Week" name="checkin_by_week"
                            context="{'group_by':'checkin:week', 'default_order': 'checkin'}"/>
                    <filter string="Checkin by Day" name="checkin_by_week"
                            context="{'group_by':'checkin:day', 'default_order': 'checkin'}"/>
                    <separator/>
                    <filter string="Checkout by Month" name="checkout_by_month"
                                context="{'group_by':'checkout', 'default_order': 'checkout asc'}"/>
                    <filter string="Checkout by Week" name="checkout_by_week"
                            context="{'group_by':'checkout:week', 'default_order': 'checkout'}"/>
                    <filter string="Checkout by Day" name="checkout_by_week"
                            context="{'group_by':'checkout:day', 'default_order': 'checkout'}"/>
                    <separator/>
                </group>
            </search>
        </field>
    </record>

</odoo><|MERGE_RESOLUTION|>--- conflicted
+++ resolved
@@ -80,10 +80,6 @@
                 <field name="partner_id" required="True"/>
                 <field name="mobile"/>
                 <field name="email"/>
-<<<<<<< HEAD
-=======
-                <field name="gender"/>
->>>>>>> e450035e0b84d7d76516b09459a3c5507a7b79f9
                 <field name="enter_date"/>
                 <field name="exit_date"/>
                 <field name="reservation_id"/>
