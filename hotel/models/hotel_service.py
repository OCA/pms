--- conflicted
+++ resolved
@@ -153,11 +153,7 @@
     def _compute_tax_ids(self):
         for record in self:
             # If company_id is set, always filter taxes by the company
-<<<<<<< HEAD
             folio = record.folio_id or self.env.context.get('default_folio_id')
-=======
-            folio = self.folio_id or self.env.context.get('default_folio_id')
->>>>>>> 21b96c8a
             record.tax_id = record.product_id.taxes_id.filtered(lambda r: not record.company_id or r.company_id == folio.company_id)
 
     @api.multi
@@ -188,11 +184,7 @@
             if record.per_day and record.ser_room_line:
                 product = record.product_id
                 reservation = record.ser_room_line
-<<<<<<< HEAD
                 vals.update(record.prepare_service_lines(
-=======
-                vals.update(self.prepare_service_lines(
->>>>>>> 21b96c8a
                         dfrom=reservation.checkin,
                         days=reservation.nights,
                         per_person=product.per_person,
@@ -210,7 +202,6 @@
 
     @api.multi
     def _compute_price_unit(self):
-<<<<<<< HEAD
         self.ensure_one()
         folio = self.folio_id or self.env.context.get('default_folio_id')
         reservation = self.ser_room_line or self.env.context.get('ser_room_line')
@@ -238,24 +229,6 @@
                         fiscal_position=False
                     )
                 return self.env['account.tax']._fix_tax_included_price_company(self._get_display_price(product), product.taxes_id, self.tax_ids, folio.company_id)
-            
-=======
-        """
-        Compute tax and price unit
-        """
-        folio = self.folio_id or self.env.context.get('default_folio_id')
-        product = self.product_id.with_context(
-                lang=folio.partner_id.lang,
-                partner=folio.partner_id.id,
-                quantity=self.product_qty,
-                date=folio.date_order,
-                pricelist=folio.pricelist_id.id,
-                uom=self.product_id.uom_id.id,
-                fiscal_position=False
-            )
-        return self.env['account.tax']._fix_tax_included_price_company(self._get_display_price(product), product.taxes_id, self.tax_ids, folio.company_id)
->>>>>>> 21b96c8a
-         
 
     @api.model
     def prepare_service_lines(self, **kwargs):
@@ -290,17 +263,12 @@
         """
         for record in self:
             folio = record.folio_id or self.env.context.get('default_folio_id')
-<<<<<<< HEAD
             reservation = record.ser_room_line or self.env.context.get('ser_room_line')
             currency = folio.currency_id if folio else reservation.currency_id
             product = record.product_id
             price = record.price_unit * (1 - (record.discount or 0.0) * 0.01)
             taxes = record.tax_ids.compute_all(price, currency, record.product_qty, product=product)
-=======
-            product = record.product_id
-            price = record.price_unit * (1 - (record.discount or 0.0) * 0.01)
-            taxes = record.tax_ids.compute_all(price, folio.currency_id, record.product_qty, product=product)
->>>>>>> 21b96c8a
+
             record.update({
                 'price_tax': sum(t.get('amount', 0.0) for t in taxes.get('taxes', [])),
                 'price_total': taxes['total_included'],
