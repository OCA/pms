<?xml version="1.0"?>
<odoo>
        <report
            id="action_report_viajero"
            string="Parte de Viajero"
            model="hotel.checkin.partner"
            report_type="qweb-pdf"
            name="hotel_l10n_es.report_viajero"
            file="hotel_l10n_es.report_viajero"
<<<<<<< HEAD
            paperformat="report_viajero_paperformat"
=======
>>>>>>> 16f70949
        />

</odoo><|MERGE_RESOLUTION|>--- conflicted
+++ resolved
@@ -7,10 +7,6 @@
             report_type="qweb-pdf"
             name="hotel_l10n_es.report_viajero"
             file="hotel_l10n_es.report_viajero"
-<<<<<<< HEAD
-            paperformat="report_viajero_paperformat"
-=======
->>>>>>> 16f70949
         />
 
 </odoo>