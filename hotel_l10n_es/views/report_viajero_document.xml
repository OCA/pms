--- conflicted
+++ resolved
@@ -3,31 +3,6 @@
     <data>
         <template id="report_viajero_document">
             <t t-set="company" t-value="res_company"></t>
-<<<<<<< HEAD
-
-            <div class="page">
-                <div class="row cabezera" style="margin:0 0 0 0 !important; padding-left: 0 !important; padding-right: 0 !important;">
-                    <t t-call="hotel_l10n_es.report_viajero_head" t-lang="o.partner_id.lang"/>
-                </div>
-                <div class="row cuerpo" style="margin:0 0 0 0 !important; padding-left: 0 !important; padding-right: 0 !important;">
-                    <t t-call="hotel_l10n_es.report_viajero_data" t-lang="o.partner_id.lang"/>
-                </div>
-                <div class="row pie" style="margin:0 0 0 0 !important; padding-left: 0 !important; padding-right: 0 !important;">
-                    <p class="text-center">
-                        <span t-field="company.city"/>, at
-                        <span t-esc="time.strftime('%Y-%m-%d')" t-options="{&quot;widget&quot;: &quot;date&quot;}"/>
-                    </p>
-                    <div class="firma" style="width: 85%; border:dotted 1px; height: 60px; margin:0 auto;"></div><br/>
-                    <p class="text-center">Traveler's signature</p>
-                    <p class="text-center" style="font-size:0.8em;"><span t-field="company.cardex_warning"/></p>
-                    <p class="text-justify" style="font-size:0.7em;">En nombre de la empresa
-                        <strong>GRUPO ALDA HOTELS</strong>
-                        compuesto por Alda Rías Baixas SL, Alda Compostela SL, Alda Castilla SL, Hoteles Rías Altas SL, Comphostel Gestión Patrimonial SL y Consultores Hoteleros Integrales SL, tratamos la información que nos facilita, con el fin de prestarle el servicio
-                        solicitado y realizar la facturación del mismo. Se conservarán mientras se mantenga la relación comercial o durante los años necesarios para cumplir con las obligaciones legales. No se cederán a terceros salvo en los casos en que exista una
-                        obligación legal. Usted tiene derecho a obtener información sobre el tratamiento de sus datos personales, acceder, rectificar los inexactos o solicitar su supresión cuando ya no sean necesarios, en la dirección
-                        <strong>protecciondatos@aldahotels.com</strong>
-                        Asimismo solicito confirme esta autorización para ofrecerle nuestros servicios y poder fidelizarle como cliente.<br/>Si ___ No ___</p>
-=======
             <div class="page" style="font-size:xx-small; padding-left: 0 !important; padding-right: 0 !important;">
                 <div class="container-fluid" style="margin:0 0 0 0 !important; padding-left: 0 !important; padding-right: 0 !important;">
                     <div class="row cabezera" style="margin:0 0 0 0 !important; padding-left: 0 !important; padding-right: 0 !important;">
@@ -146,42 +121,11 @@
                             <p class="text-justify" style="font-size:0.7em;">En nombre de la empresa <strong>GRUPO ALDA HOTELS</strong> compuesto por Alda Rías Baixas SL, Alda Compostela SL, Alda Castilla SL, Hoteles Rías Altas SL,  Comphostel Gestión Patrimonial SL y Consultores Hoteleros Integrales SL, tratamos la información que nos facilita, con el fin de prestarle el servicio solicitado y realizar la facturación del mismo. Se conservarán mientras se mantenga la relación comercial o durante los años necesarios para cumplir con las obligaciones legales. No se cederán a terceros salvo en los casos en que exista una obligación legal. Usted tiene derecho a obtener información sobre el tratamiento de sus datos personales, acceder, rectificar los inexactos o solicitar su supresión cuando ya no sean necesarios, en la dirección <strong>protecciondatos@aldahotels.com</strong> Asimismo solicito confirme esta autorización para ofrecerle nuestros servicios y poder fidelizarle como cliente.<br/>Si ___     No ___</p>
                         </div>
                     </div>
->>>>>>> 16f70949
                 </div>
             </div>
 
             <p style="page-break-after:always;"/>
 
-<<<<<<< HEAD
-            <div class="page">
-                <div class="row cabezera" style="margin:0 0 0 0 !important; padding-left: 0 !important; padding-right: 0 !important;">
-                    <t t-call="hotel_l10n_es.report_viajero_head" t-lang="o.partner_id.lang"/>
-                </div>
-                <div class="row cuerpo" style="margin:0 0 0 0 !important; padding-left: 0 !important; padding-right: 0 !important;">
-                    <t t-call="hotel_l10n_es.report_viajero_data" t-lang="o.partner_id.lang"/>
-                </div>
-                <div class="row pie" style="margin:0 0 0 0 !important; padding-left: 0 !important; padding-right: 0 !important;">
-                    <p class="text-center">
-                        <span t-field="company.city"/>, at
-                        <span t-esc="time.strftime('%Y-%m-%d')" t-options="{&quot;widget&quot;: &quot;date&quot;}"/>
-                    </p><br/>
-                    <p class="text-center">
-                        <strong>COPY TO THE USER</strong>
-                    </p>
-                    <p class="text-center" style="font-size:0.8em;"><span t-field="company.cardex_warning"/></p>
-                    <p class="text-justify" style="font-size:0.7em;">En nombre de la empresa
-                        <strong>GRUPO ALDA HOTELS</strong>
-                        compuesto por Alda Rías Baixas SL, Alda Compostela SL, Alda Castilla SL, Hoteles Rías Altas SL, Comphostel Gestión Patrimonial SL y Consultores Hoteleros Integrales SL, tratamos la información que nos facilita, con el fin de prestarle el servicio
-                        solicitado y realizar la facturación del mismo. Se conservarán mientras se mantenga la relación comercial o durante los años necesarios para cumplir con las obligaciones legales. No se cederán a terceros salvo en los casos en que exista una
-                        obligación legal. Usted tiene derecho a obtener información sobre el tratamiento de sus datos personales, acceder, rectificar los inexactos o solicitar su supresión cuando ya no sean necesarios, en la dirección
-                        <strong>protecciondatos@aldahotels.com</strong>
-                        Asimismo hemos solicitado que confirme esta autorización para ofrecerle nuestros servicios y poder fidelizarle como cliente.</p>
-                </div>
-            </div>
-        </template>
-    </data>
-</odoo>
-=======
                                 <div class="row" style="margin:0 0 0 0 !important; padding-left: 0 !important; padding-right: 0 !important;">
                                     <div class="col-md-12 text-center" style="margin:0 0 0 0 !important; padding-left: 0 !important; padding-right: 0 !important;">
                                         <table width="100%" border="1" style="border-style: double;">
@@ -286,5 +230,4 @@
                         </div>
                 </template>
             </data>
-            </openerp>
->>>>>>> 16f70949
+            </openerp>